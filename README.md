--- conflicted
+++ resolved
@@ -1,10 +1,7 @@
 # trading-bot
-<<<<<<< HEAD
+
 A stylish .NET MAUI app for automated Binance trading on Windows, combining real-time signals, elegant UI, and smart trading strategies.
-=======
-A stylish and cross-platform .NET MAUI app for automated Binance trading, combining real-time signals, elegant UI, and smart trading strategies.
 
 ## NuGet Packages
 
-This project uses [Binance.Net](https://github.com/JKorf/Binance.Net) to interact with the Binance API.
->>>>>>> dece7e61
+This project uses [Binance.Net](https://github.com/JKorf/Binance.Net) to interact with the Binance API.